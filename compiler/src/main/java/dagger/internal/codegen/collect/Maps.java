--- conflicted
+++ resolved
@@ -56,11 +56,7 @@
     return new HashMap<>(capacity(expectedSize));
   }
 
-<<<<<<< HEAD
-  public static <K, V> HashMap<K, V> newLinkedHashMap() {
-=======
   public static <K, V> LinkedHashMap<K, V> newLinkedHashMap() {
->>>>>>> f0b1f216
     return new LinkedHashMap<>();
   }
 
